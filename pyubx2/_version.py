"""
Release Version.

Created on 2 Oct 2020

:author: semuadmin
:copyright: SEMU Consulting © 2020
:license: BSD 3-Clause
"""

<<<<<<< HEAD
__version__ = "1.2.9"

=======
__version__ = "1.2.8"

>>>>>>> 655ae8c9
<|MERGE_RESOLUTION|>--- conflicted
+++ resolved
@@ -1,17 +1,11 @@
-"""
-Release Version.
-
-Created on 2 Oct 2020
-
-:author: semuadmin
-:copyright: SEMU Consulting © 2020
-:license: BSD 3-Clause
-"""
-
-<<<<<<< HEAD
-__version__ = "1.2.9"
-
-=======
-__version__ = "1.2.8"
-
->>>>>>> 655ae8c9
+"""
+Release Version.
+
+Created on 2 Oct 2020
+
+:author: semuadmin
+:copyright: SEMU Consulting © 2020
+:license: BSD 3-Clause
+"""
+
+__version__ = "1.2.8"